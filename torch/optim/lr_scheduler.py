--- conflicted
+++ resolved
@@ -179,7 +179,6 @@
             reduced. new_lr = lr * factor. Default: 0.1.
         patience (int): Number of epochs with no improvement after
             which learning rate will be reduced. Default: 10.
-<<<<<<< HEAD
         backtrack (bool): If true, when reducing learning rate, the
             scheduler would also load the best model and its
             corresponding optimizer state. Parameters `model_to_save`
@@ -189,13 +188,9 @@
             is updated. Default: None.
         path_to_save (str): Directory to save the best model and state.
             When model_to_save is None, this parameter would be ignored.
-            Default: './best.pth'.
-        verbose (bool): If True, prints a message to stdout for
-            each update. Default: False.
-=======
+            Default: ``'./best.pth'``.
         verbose (bool): If ``True``, prints a message to stdout for
             each update. Default: ``False``.
->>>>>>> ef70db09
         threshold (float): Threshold for measuring the new optimum,
             to only focus on significant changes. Default: 1e-4.
         threshold_mode (str): One of `rel`, `abs`. In `rel` mode,
